--- conflicted
+++ resolved
@@ -72,8 +72,7 @@
 and to let client code to work with asynchronously received values almost as they would've with synchronous ones.
  
 #### How will it look?
-<<<<<<< HEAD
-There are to ways we can go about using Deferred for asynchronous execution of service contracts:
+There are two ways we can go about using Deferred for asynchronous execution of service contracts:
 * Service interfaces themselves returning deferred values for client code to use
  
   _contract's deferred_:
@@ -88,11 +87,6 @@
   }
   ```
  
-=======
-There are two ways we can go about using promises for asynchronous execution of service contracts:
-* Service interfaces themselves returning promises for client code to use
-
->>>>>>> fc15a42c
   _service contract_:
   ```php
   interface SomeRepositoryInterface
